--- conflicted
+++ resolved
@@ -253,7 +253,6 @@
             "v2.0": "兼容MoviePilot V2"
         }
     },
-<<<<<<< HEAD
     "CleanInvalidSeed": {
         "name": "清理QB无效做种",
         "description": "清理已经被站点删除的种子及对应源文件，仅支持QB",
@@ -264,7 +263,8 @@
         "level": 1,
         "history": {
             "v2.0": "适配 MoviePilot V2"
-=======
+        }
+    },
     "PlayletCategory": {
         "name": "短剧自动分类",
         "description": "网络短剧自动整理到独立的分类目录。",
@@ -276,7 +276,6 @@
         "history": {
             "v2.1": "兼容MoviePilot V2",
             "v2.0": "适配新的目录结构变化，短剧分类名称调整为配置目录路径，升级后需要重新调整设置后才能使用。"
->>>>>>> a3c7c548
         }
     }
 }